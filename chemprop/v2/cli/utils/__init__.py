--- conflicted
+++ resolved
@@ -2,12 +2,5 @@
 from .actions import LookupAction
 from .command import Subcommand
 from .conf import CKPT_DIR, LOG_DIR, NOW
-<<<<<<< HEAD
-from .utils import *
-from .utils import (
-    column_str_to_int,
-)  # Strangely this wasn't included in the glob above for me (Knathan)
-=======
 from .parsing import build_data_from_files, make_datapoints, make_dataset
-from .utils import *
->>>>>>> 34087837
+from .utils import *