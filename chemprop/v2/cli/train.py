from argparse import ArgumentError, ArgumentParser, Namespace
import logging
from pathlib import Path
import csv
import sys
import warnings

from lightning import pytorch as pl
from lightning.pytorch.loggers import TensorBoardLogger
from lightning.pytorch.callbacks import ModelCheckpoint, EarlyStopping
import numpy as np
import torch

from chemprop.v2 import data
from chemprop.v2.cli.utils.args import uppercase
from chemprop.v2.data.utils import split_data
from chemprop.v2.models import MetricRegistry
from chemprop.v2.featurizers.reaction import RxnMode
from chemprop.v2.models.loss import LossFunctionRegistry
from chemprop.v2.models.model import MPNN
from chemprop.v2.models.modules.agg import AggregationRegistry
from chemprop.v2.models.utils import Activation
from chemprop.v2.featurizers.featurizers import MoleculeFeaturizerRegistry

from chemprop.v2.cli.utils import Subcommand, LookupAction
from chemprop.v2.cli.utils_ import build_data_from_files, make_dataset
from chemprop.v2.models.modules.message_passing.molecule import AtomMessageBlock, BondMessageBlock
from chemprop.v2.models.modules.readout import ReadoutRegistry, RegressionFFN
from chemprop.v2.utils.registry import Factory

from chemprop.v2.cli.utils import CKPT_DIR, column_str_to_int

from chemprop.v2.cli.common import add_common_args, process_common_args, validate_common_args

logger = logging.getLogger(__name__)


class TrainSubcommand(Subcommand):
    COMMAND = "train"
    HELP = "train a chemprop model"

    @classmethod
    def add_args(cls, parser: ArgumentParser) -> ArgumentParser:
        parser = add_common_args(parser)
        return add_train_args(parser)

    @classmethod
    def func(cls, args: Namespace):
        args = process_common_args(args)
        validate_common_args(args)
        args = process_train_args(args)
        validate_train_args(args)
        main(args)


def add_train_args(parser: ArgumentParser) -> ArgumentParser:
    parser.add_argument(
        "-i",
        "--data-path",
        required=True,
        help="Path to an input CSV file containing SMILES and the associated target values.",
    )
    parser.add_argument(
        "-o",
        "--output-dir",
        "--save-dir",
        help="Directory where model checkpoints will be saved. Defaults to a directory in the current working directory with the same base name as the input file.",
    )
    # TODO: see if we can tell lightning how often to log training loss
    parser.add_argument(
        "--log-frequency",
        type=int,
        default=10,
        help="The number of batches between each logging of the training loss.",
    )
    parser.add_argument(
        "--checkpoint-frzn",
        help="Path to model checkpoint file to be loaded for overwriting and freezing weights.",
    )
    parser.add_argument(
        "--frzn-ffn-layers",
        type=int,
        default=0,
        help="Overwrites weights for the first n layers of the ffn from checkpoint model (specified checkpoint_frzn), where n is specified in the input. Automatically also freezes mpnn weights.",
    )
    parser.add_argument(
        "--freeze-first-only",
        action="store_true",
        help="Determines whether or not to use checkpoint_frzn for just the first encoder. Default (False) is to use the checkpoint to freeze all encoders. (only relevant for number_of_molecules > 1, where checkpoint model has number_of_molecules = 1)",
    )
    parser.add_argument(
        "--save-preds",
        action="store_true",
        help="Whether to save test split predictions during training.",
    )
    parser.add_argument(
        "--resume-experiment",
        action="store_true",
        help="Whether to resume the experiment. Loads test results from any folds that have already been completed and skips training those folds.",
    )
    parser.add_argument(
        "--config-path",
        help="Path to a :code:`.json` file containing arguments. Any arguments present in the config file will override arguments specified via the command line or by the defaults.",
    )
    parser.add_argument(
        "--ensemble-size", type=int, default=1, help="Number of models in ensemble."
    )
    parser.add_argument(  # TODO: It looks like `reaction` is set later in main() based on rxn-idxs. Is that correct and do we need this argument?
        "--reaction",
        action="store_true",
        help="Whether to adjust MPNN layer to take reactions as input instead of molecules.",
    )
    parser.add_argument(
        "--is-atom-bond-targets",
        action="store_true",
        help="Whether this is atomic/bond properties prediction.",
    )
    parser.add_argument(
        "--no-adding-bond-types",
        action="store_true",
        help="Whether the bond types determined by RDKit molecules added to the output of bond targets. This option is intended to be used with the :code:`is_atom_bond_targets`.",
    )
    parser.add_argument(
        "--keeping-atom-map",
        action="store_true",
        help="Whether RDKit molecules keep the original atom mapping. This option is intended to be used when providing atom-mapped SMILES with the :code:`is_atom_bond_targets`.",
    )

    mp_args = parser.add_argument_group("message passing")
    mp_args.add_argument(
        "--message-hidden-dim", type=int, default=300, help="hidden dimension of the messages"
    )
    mp_args.add_argument(
        "--message-bias", action="store_true", help="add bias to the message passing layers"
    )
    mp_args.add_argument("--depth", type=int, default=3, help="Number of message passing steps.")
    mp_args.add_argument(
        "--undirected",
        action="store_true",
        help="Pass messages on undirected bonds/edges (always sum the two relevant bond vectors).",
    )
    mp_args.add_argument(
        "--dropout",
        type=float,
        default=0.0,
        help="dropout probability in message passing/FFN layers",
    )
    mp_args.add_argument(
        "--mpn-shared",
        action="store_true",
        help="Whether to use the same message passing neural network for all input molecules. Only relevant if :code:`number_of_molecules > 1`",
    )
    mp_args.add_argument(
        "--activation",
        type=uppercase,
        default="RELU",
        choices=list(Activation.keys()),
        help="activation function in message passing/FFN layers",
    )
    mp_args.add_argument(
        "--aggregation",
        "--agg",
        default="mean",
        action=LookupAction(AggregationRegistry),
        help="the aggregation mode to use during graph readout",
    )
    mp_args.add_argument(
        "--aggregation-norm",
        type=float,
        default=100,
        help="normalization factor by which to divide summed up atomic features for 'norm' aggregation",
    )
    mp_args.add_argument(
        "--atom-messages", action="store_true", help="pass messages on atoms rather than bonds"
    )

    mpsolv_args = parser.add_argument_group("message passing with solvent")
    mpsolv_args.add_argument(
        "--reaction-solvent",
        action="store_true",
        help="Whether to adjust the MPNN layer to take as input a reaction and a molecule, and to encode them with separate MPNNs.",
    )
    mpsolv_args.add_argument(
        "--bias-solvent",
        action="store_true",
        help="Whether to add bias to linear layers for solvent MPN if :code:`reaction_solvent` is True.",
    )
    mpsolv_args.add_argument(
        "--hidden-size-solvent",
        type=int,
        default=300,
        help="Dimensionality of hidden layers in solvent MPN if :code:`reaction_solvent` is True.",
    )
    mpsolv_args.add_argument(
        "--depth-solvent",
        type=int,
        default=3,
        help="Number of message passing steps for solvent if :code:`reaction_solvent` is True.",
    )

    ffn_args = parser.add_argument_group("FFN args")
    ffn_args.add_argument(  # TODO: In v1 the mpn and fnn defaulted to the same hidden dim size. Now they can be different and have to be set separately. Do we want to change fnn_hidden_dims if message_hidden_dim is changed?
        "--ffn-hidden-dim", type=int, default=300, help="hidden dimension in the FFN top model"
    )
    ffn_args.add_argument(  # TODO: the default in v1 was 2. (see weights_ffn_num_layers option) Do we really want the default to now be 1?
        "--ffn-num-layers", type=int, default=1, help="number of layers in FFN top model"
    )
    ffn_args.add_argument(
        "--weights-ffn-num-layers",
        type=int,
        default=2,
        help="Number of layers in FFN for determining weights used in constrained targets.",
    )
    ffn_args.add_argument(
        "--features-only",
        action="store_true",
        help="Use only the additional features in an FFN, no graph network.",
    )
    ffn_args.add_argument(
        "--no-shared-atom-bond-ffn",
        action="store_true",
        help="Whether the FFN weights for atom and bond targets should be independent between tasks.",
    )

    exta_mpnn_args = parser.add_argument_group("extra MPNN args")
    exta_mpnn_args.add_argument(
        "--multiclass-num-classes",
        type=int,
        default=3,
        help="Number of classes when running multiclass classification.",
    )
    exta_mpnn_args.add_argument(
        "--spectral-activation",
        default="exp",
        choices=["softplus", "exp"],
        help="Indicates which function to use in task_type spectra training to constrain outputs to be positive.",
    )

    data_args = parser.add_argument_group("input data parsing args")
    # data_args is added in add_common_args()
    data_args.add_argument(
        "--target-columns",
        nargs="+",
        help="Name of the columns containing target values. By default, uses all columns except the SMILES column and the :code:`ignore_columns`.",
    )
    data_args.add_argument(
        "--ignore-columns",
        nargs="+",
        help="Name of the columns to ignore when :code:`target_columns` is not provided.",
    )

    data_args.add_argument(
        "-t",
        "--task-type",
        default="regression",
<<<<<<< HEAD
        action=RegistryAction(ReadoutRegistry),
        help="Type of task. This determines the default loss function used during training.",
=======
        action=LookupAction(
            ReadoutRegistry
        ),  # TODO: is this correct? The choices should be ['regression', 'classification', 'multiclass', 'spectra']
        help="Type of dataset. This determines the default loss function used during training.",
>>>>>>> 878fc02c
    )
    data_args.add_argument(
        "--spectra-phase-mask-path",
        help="Path to a file containing a phase mask array, used for excluding particular regions in spectra predictions.",
    )
    data_args.add_argument(
        "--data-weights-path",
        help="a plaintext file that is parallel to the input data file and contains a single float per line that corresponds to the weight of the respective input weight during training. v1 help message: Path to weights for each molecule in the training data, affecting the relative weight of molecules in the loss function.",
    )
    data_args.add_argument(
        "--separate-val-path", help="Path to separate val set, optional."
    )
    data_args.add_argument(
        "--separate-val-features-path",
        type=list[str],
        help="Path to file with features for separate val set.",
    )
    data_args.add_argument(
        "--separate-val-phase-features-path",
        help="Path to file with phase features for separate val set.",
    )
    data_args.add_argument(
        "--separate-val-atom-descriptors-path",
        help="Path to file with extra atom descriptors for separate val set.",
    )
    data_args.add_argument(
        "--separate-val-atom-features-path",
        help="Path to file with extra atom features for separate val set.",
    )
    data_args.add_argument(
        "--separate-val-bond-features-path",
        help="Path to file with extra bond features for separate val set.",
    )
    data_args.add_argument(
        "--separate-val-constraints-path",
        help="Path to file with constraints for separate val set.",
    )

    data_args.add_argument(
        "--separate-test-path",
        default=None,
        help="Path to separate test set, optional.",
    )
    data_args.add_argument(
        "--separate-test-features-path",
        type=list[str],
        help="Path to file with features for separate test set.",
    )
    data_args.add_argument(
        "--separate-test-phase-features-path",
        help="Path to file with phase features for separate test set.",
    )
    data_args.add_argument(
        "--separate-test-atom-descriptors-path",
        help="Path to file with extra atom descriptors for separate test set.",
    )
    data_args.add_argument(
        "--separate-test-atom-features-path",
        help="Path to file with extra bond features for separate test set.",
    )
    data_args.add_argument(
        "--separate-test-bond-features-path",
        help="Path to file with extra atom features for separate test set.",
    )
    data_args.add_argument(
        "--separate-test-constraints-path",
        help="Path to file with constraints for separate test set.",
    )

    train_args = parser.add_argument_group("training args")
<<<<<<< HEAD
    train_args.add_argument(
        "-l",
        "--loss-function",
        action=RegistryAction(LossFunctionRegistry),
        help="Loss function to use during training. If not specified, will use the default loss function for the given task type (see documentation).",
    )
=======
    train_args.add_argument("-l", "--loss-function", action=LookupAction(LossFunctionRegistry))
>>>>>>> 878fc02c
    train_args.add_argument(
        "--v-kl",
        "--evidential-regularization",
        type=float,
        default=0.0,
        help="Value used in regularization for evidential loss function. The default value recommended by Soleimany et al.(2021) is 0.2. Optimal value is dataset-dependent; it is recommended that users test different values to find the best value for their model.",
    )

    train_args.add_argument(
        "--eps", type=float, default=1e-8, help="evidential regularization epsilon"
    )

    train_args.add_argument(  # TODO: Is threshold the same thing as the spectra target floor? I'm not sure but combined them.
        "-T",
        "--threshold",
        "--spectra-target-floor",
        type=float,
        default=1e-8,
        help="spectral threshold limit. v1 help string: Values in targets for dataset type spectra are replaced with this value, intended to be a small positive number used to enforce positive values.",
    )
    train_args.add_argument(
        "--metric" "--metrics",
        nargs="+",
        action=LookupAction(MetricRegistry),
        help="evaluation metrics. If unspecified, will use the following metrics for given dataset types: regression->rmse, classification->roc, multiclass->ce ('cross entropy'), spectral->sid. If multiple metrics are provided, the 0th one will be used for early stopping and checkpointing",
    )
    train_args.add_argument(
        "--show-individual-scores",
        action="store_true",
        help="Show all scores for individual targets, not just average, at the end.",
    )
    train_args.add_argument(  # TODO: What is this for? I don't see it in v1.
        "-tw",
        "--task-weights",
        nargs="+",
        type=float,
        help="the weight to apply to an individual task in the overall loss",
    )
    train_args.add_argument(
        "--warmup-epochs",
        type=int,  # TODO: This was a float in v1. I'm not sure why so I think int is better.
        default=2,
        help="Number of epochs during which learning rate increases linearly from :code:`init_lr` to :code:`max_lr`. Afterwards, learning rate decreases exponentially from :code:`max_lr` to :code:`final_lr`.",
    )

    train_args.add_argument("--num-lrs", type=int, default=1)

    train_args.add_argument("--init-lr", type=float, default=1e-4, help="Initial learning rate.")
    train_args.add_argument("--max-lr", type=float, default=1e-3, help="Maximum learning rate.")
    train_args.add_argument("--final-lr", type=float, default=1e-4, help="Final learning rate.")
    train_args.add_argument(
        "--epochs", type=int, default=50, help="the number of epochs to train over"
    )
    train_args.add_argument(
        "--grad-clip", type=float, help="Maximum magnitude of gradient during training."
    )
    train_args.add_argument(
        "--class-balance",
        action="store_true",
        help="Trains with an equal number of positives and negatives in each batch.",
    )

    split_args = parser.add_argument_group("split args")
    split_args.add_argument(
        "--split",
        "--split-type",
        default="random",
        choices=[
            "random",
            "scaffold",
        ],  #'scaffold_balanced', 'predetermined', 'crossval', 'cv', 'cv-no-test', 'index_predetermined', 'random_with_repeated_smiles'], # TODO: make data splitting CLI play nicely with astartes backend
        help="Method of splitting the data into train/val/test.",
    )
    split_args.add_argument(
        "--split-sizes",
        type=float,
        nargs=3,
        default=[0.8, 0.1, 0.1],
        help="Split proportions for train/validation/test sets.",
    )
    # split_args.add_argument(
    #     "--split-key-molecule",
    #     type=int,
    #     default=0,
    #     help="The index of the key molecule used for splitting when multiple molecules are present and constrained split_type is used, like scaffold_balanced or random_with_repeated_smiles.       Note that this index begins with zero for the first molecule.",
    # )
    split_args.add_argument(
        "-k",
        "--num-folds",
        type=int,
        default=1,
        help="Number of folds when performing cross validation.",
    )
    split_args.add_argument("--folds-file", help="Optional file of fold labels.")
    split_args.add_argument(
        "--val-fold-index", type=int, help="Which fold to use as val for leave-one-out cross val."
    )
    split_args.add_argument(
        "--test-fold-index", type=int, help="Which fold to use as test for leave-one-out cross val."
    )
    split_args.add_argument(
        "--crossval-index-dir",
        help="Directory in which to find cross validation index files.",
    )
    split_args.add_argument(
        "--crossval-index-file",
        help="Indices of files to use as train/val/test. Overrides :code:`--num_folds` and :code:`--seed`.",
    )
    split_args.add_argument(
        "--seed",
        type=int,
        default=0,
        help="Random seed to use when splitting data into train/val/test sets. When :code`num_folds > 1`, the first fold uses this seed and all subsequent folds add 1 to the seed.",
    )
    split_args.add_argument(
        "--save-smiles-splits",
        action="store_true",
        help="Save smiles for each train/val/test splits for prediction convenience later.",
    )

    parser.add_argument(  # TODO: do we need this?
        "--pytorch-seed",
        type=int,
        default=0,
        help="Seed for PyTorch randomness (e.g., random initial weights).",
    )

    return parser


def process_train_args(args: Namespace) -> Namespace:
    args.data_path = Path(args.data_path)
    with open(args.data_path) as f:
        args.header = next(csv.reader(f))

    # First check if --smiles-columns was specified and if not, use the first --number-of-molecules columns (which itself defaults to 1)
    args.smiles_columns = args.smiles_columns or list(range(args.number_of_molecules))
    args.smiles_columns = column_str_to_int(args.smiles_columns, args.header)
    args.number_of_molecules = len(
        args.smiles_columns
    )  # Does nothing if smiles_columns was not specified

    args.output_dir = Path(args.output_dir or Path.cwd() / args.data_path.stem)
    args.output_dir.mkdir(exist_ok=True, parents=True)

    args.ignore_columns = column_str_to_int(args.ignore_columns, args.header)
    args.target_columns = column_str_to_int(args.target_columns, args.header)

    if args.target_columns is None:
        ignore_columns = set(
            args.smiles_columns + ([] if args.ignore_columns is None else args.ignore_columns)
        )
        args.target_columns = [i for i in range(len(args.header)) if i not in ignore_columns]

    return args


def validate_train_args(args):
    pass


def main(args):
    bond_messages = not args.atom_messages
    n_tasks = len(args.target_columns)
    bounded = args.loss_function is not None and "bounded" in args.loss_function

    if args.number_of_molecules > 1:
        warnings.warn(
            "Multicomponent input is not supported at this time! Using only the 1st input..."
        )

    format_kwargs = dict(
        no_header_row=args.no_header_row,
        smiles_columns=args.smiles_columns,
        target_columns=args.target_columns,
        bounded=bounded,
    )
    featurization_kwargs = dict(
        features_generators=args.features_generators,
        keep_h=args.keep_h,
        add_h=args.add_h,
        reaction=0 in args.rxn_idxs,  # TODO: check if this is correct
    )

    all_data = build_data_from_files(
        args.data_path,
        **format_kwargs,
        p_features=args.features_path,
        p_atom_feats=args.atom_features_path,
        p_bond_feats=args.bond_features_path,
        p_atom_descs=args.atom_descriptors_path,
        data_weights_path=args.data_weights_path,
        **featurization_kwargs,
    )

    if args.separate_val_path is None and args.separate_test_path is None:
        train_data, val_data, test_data = split_data(all_data, args.split, args.split_sizes)
    elif args.separate_test_path is not None:
        test_data = build_data_from_files(
            args.separate_test_path,
            p_features=args.separate_test_features_path,
            p_atom_feats=args.separate_test_atom_features_path,
            p_bond_feats=args.separate_test_bond_features_path,
            p_atom_descs=args.separate_test_atom_descriptors_path,
            **format_kwargs,
            **featurization_kwargs,
        )
        if args.separate_val_path is not None:
            val_data = build_data_from_files(
                args.separate_val_path,
                p_features=args.separate_val_features_path,
                p_atom_feats=args.separate_val_atom_features_path,
                p_bond_feats=args.separate_val_bond_features_path,
                p_atom_descs=args.separate_val_atom_descriptors_path,
                **format_kwargs,
                **featurization_kwargs,
            )
            train_data = all_data
        else:
            train_data, val_data, _ = split_data(all_data, args.split, args.split_sizes)
    else:
        raise ArgumentError(
            "'val_path' must be specified if 'test_path' is provided!"
        )  # TODO: In v1 this wasn't the case?
    logger.info(f"train/val/test sizes: {len(train_data)}/{len(val_data)}/{len(test_data)}")

    train_dset = make_dataset(train_data, bond_messages, args.rxn_mode)
    val_dset = make_dataset(val_data, bond_messages, args.rxn_mode)

    mp_cls = BondMessageBlock if bond_messages else AtomMessageBlock
    mp_block = mp_cls(
        train_dset.featurizer.atom_fdim,
        train_dset.featurizer.bond_fdim,
        d_h=args.message_hidden_dim,
        bias=args.message_bias,
        depth=args.depth,
        undirected=args.undirected,
        dropout=args.dropout,
        activation=args.activation,
    )
    agg = Factory.build(AggregationRegistry[args.aggregation], norm=args.aggregation_norm)
    readout_cls = ReadoutRegistry[args.task_type]

    if args.loss_function is not None:
        criterion = Factory.build(
            LossFunctionRegistry[args.loss_function],
            v_kl=args.v_kl,
            threshold=args.threshold,
            eps=args.eps,
        )
    else:
        logger.info(
            f"No loss function specified, will use class default: {readout_cls._default_criterion}"
        )
        criterion = readout_cls._default_criterion

    readout_ffn = Factory.build(
        readout_cls,
        input_dim=mp_block.output_dim + train_dset.d_xf,
        n_tasks=n_tasks,
        hidden_dim=args.ffn_hidden_dim,
        n_layers=args.ffn_num_layers,
        dropout=args.dropout,
        activation=args.activation,
        criterion=criterion,
        n_classes=args.multiclass_num_classes,
        spectral_activation=args.spectral_activation,
    )

    if isinstance(readout_ffn, RegressionFFN):
        scaler = train_dset.normalize_targets()
        val_dset.normalize_targets(scaler)
        logger.info(f"Train data: loc = {scaler.mean_}, scale = {scaler.scale_}")
    else:
        scaler = None

    train_loader = data.MolGraphDataLoader(train_dset, args.batch_size, args.num_workers)
    val_loader = data.MolGraphDataLoader(val_dset, args.batch_size, args.num_workers, shuffle=False)
    if len(test_data) > 0:
        test_dset = make_dataset(test_data, bond_messages, args.rxn_mode)
        test_loader = data.MolGraphDataLoader(
            test_dset, args.batch_size, args.num_workers, shuffle=False
        )
    else:
        test_loader = None

    model = MPNN(
        mp_block,
        agg,
        readout_ffn,
        True,
        None,
        args.task_weights,
        args.warmup_epochs,
        args.init_lr,
        args.max_lr,
        args.final_lr,
    )
    logger.info(model)

    monitor_mode = "min" if model.metrics[0].minimize else "max"
    logger.debug(f"Evaluation metric: '{model.metrics[0].alias}', mode: '{monitor_mode}'")

    tb_logger = TensorBoardLogger(args.output_dir, "tb_logs")
    checkpointing = ModelCheckpoint(
        args.output_dir / "chkpts",
        "{epoch}-{val_loss:.2f}",
        "val_loss",
        mode=monitor_mode,
        save_last=True,
    )
    early_stopping = EarlyStopping("val_loss", patience=5, mode=monitor_mode)

    trainer = pl.Trainer(
        logger=tb_logger,
        enable_progress_bar=True,
        accelerator="auto",
        devices=args.n_gpu if torch.cuda.is_available() else 1,
        max_epochs=args.epochs,
        callbacks=[checkpointing, early_stopping],
    )
    trainer.fit(model, train_loader, val_loader)

    if test_loader is not None:
        if args.task_type == "regression":
            model.loc, model.scale = float(scaler.mean_), float(scaler.scale_)
        results = trainer.test(model, test_loader)[0]
        logger.info(f"Test results: {results}")

    p_model = args.output_dir / "model.pt"
    torch.save(model.state_dict(), p_model)
    logger.info(f"model state dict saved to '{p_model}'")


if __name__ == "__main__":
    parser = ArgumentParser()
    add_args(parser)

    logging.basicConfig(stream=sys.stdout, level=logging.DEBUG, force=True)
    args = parser.parse_args()
    process_args(args)

    main(args)<|MERGE_RESOLUTION|>--- conflicted
+++ resolved
@@ -253,15 +253,8 @@
         "-t",
         "--task-type",
         default="regression",
-<<<<<<< HEAD
-        action=RegistryAction(ReadoutRegistry),
-        help="Type of task. This determines the default loss function used during training.",
-=======
-        action=LookupAction(
-            ReadoutRegistry
-        ),  # TODO: is this correct? The choices should be ['regression', 'classification', 'multiclass', 'spectra']
+        action=LookupAction(ReadoutRegistry),
         help="Type of dataset. This determines the default loss function used during training.",
->>>>>>> 878fc02c
     )
     data_args.add_argument(
         "--spectra-phase-mask-path",
@@ -332,16 +325,12 @@
     )
 
     train_args = parser.add_argument_group("training args")
-<<<<<<< HEAD
     train_args.add_argument(
         "-l",
         "--loss-function",
-        action=RegistryAction(LossFunctionRegistry),
+        action=LookupAction(LossFunctionRegistry),
         help="Loss function to use during training. If not specified, will use the default loss function for the given task type (see documentation).",
     )
-=======
-    train_args.add_argument("-l", "--loss-function", action=LookupAction(LossFunctionRegistry))
->>>>>>> 878fc02c
     train_args.add_argument(
         "--v-kl",
         "--evidential-regularization",
